"""
Copyright (c) 2017-2018 Fabian Affolter <fabian@affolter-engineering.ch>

Licensed under MIT. All rights reserved.
"""
import asyncio
import pprint
import sys

import aiohttp

from pysyncthru import SyncThru


async def main(ip: str) -> None:
    async with aiohttp.ClientSession() as session:
        printer = SyncThru(ip, session)
        await printer.update()

        # Is printer online?
        print("Printer online?:", printer.is_online())
        # Show the printer status
        print("Printer status:", printer.device_status())
        if printer.is_online():
            # Show details about the printer
            print("Printer model:", printer.model())
            # Get the details of cartridges
            for color, details in printer.toner_status().items():
                print(f"Toner {color} details:", details)
            # Get the details about a tray
            print("Tray 1 Capacity:", printer.input_tray_status()["tray_1"]["capa"])
            print ('Get counter data.')
            print (f'Print : {printer.print_count()}, Copies: {printer.copy_count()}')
        # Print all available details from the printer
<<<<<<< HEAD
        print("All data:\n", pprint.pformat(printer.raw()))
        print("All counter data:\n", pprint.pformat(printer.raw_counter()))

if len(sys.argv) != 2:
    print(f"Usage: {__file__} IP-ADDRESS", file=sys.stderr)
    sys.exit(1)
=======
        print("All data:\n", printer.raw())
        print("All counter data:\n", printer.raw_counter())
>>>>>>> 3ea0ceaa

loop = asyncio.get_event_loop()
loop.run_until_complete(main(sys.argv[1]))<|MERGE_RESOLUTION|>--- conflicted
+++ resolved
@@ -31,18 +31,17 @@
             print("Tray 1 Capacity:", printer.input_tray_status()["tray_1"]["capa"])
             print ('Get counter data.')
             print (f'Print : {printer.print_count()}, Copies: {printer.copy_count()}')
+            print ('Get counter data.')
+            print (f'Print : {printer.print_count()}, Copies: {printer.copy_count()}')
         # Print all available details from the printer
-<<<<<<< HEAD
         print("All data:\n", pprint.pformat(printer.raw()))
         print("All counter data:\n", pprint.pformat(printer.raw_counter()))
 
 if len(sys.argv) != 2:
     print(f"Usage: {__file__} IP-ADDRESS", file=sys.stderr)
     sys.exit(1)
-=======
         print("All data:\n", printer.raw())
         print("All counter data:\n", printer.raw_counter())
->>>>>>> 3ea0ceaa
 
 loop = asyncio.get_event_loop()
 loop.run_until_complete(main(sys.argv[1]))