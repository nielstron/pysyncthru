--- conflicted
+++ resolved
@@ -1,202 +1,175 @@
-"""Connect to a Samsung printer with SyncThru service."""
-<<<<<<< HEAD
-from typing import Any, Dict
-
-import requests
-import demjson
-
-ENDPOINT = "/sws/app/information/home/home.json"
-=======
-import asyncio
->>>>>>> 87da496e
-
-import demjson
-
-<<<<<<< HEAD
-def test_syncthru(ip_address: str) -> bool:
-    """Test whether an Samsung printer with Synthru answers under given IP."""
-    url = construct_url(ip_address)
-=======
-import aiohttp
-import async_timeout
->>>>>>> 87da496e
-
-ENDPOINT = "/sws/app/information/home/home.json"
-
-
-def construct_url(ip_address: str) -> str:
-    """Construct the URL with a given IP address."""
-    if 'http://' not in ip_address and 'https://' not in ip_address:
-        ip_address = '{}{}'.format('http://', ip_address)
-    if ip_address[-1] == '/':
-        ip_address = ip_address[:-1]
-    return ip_address
-
-
-class SyncThru:
-    """Interface to communicate with the Samsung Printer with SyncThru."""
-    COLOR_NAMES = ['black', 'cyan', 'magenta', 'yellow']
-    TONER = 'toner'
-    DRUM = 'drum'
-    TRAY = 'tray'
-    OFFLINE = 'Offline'
-
-<<<<<<< HEAD
-    def __init__(self, ip: str) -> None:
-        """Initialize the connection to the printer."""
-        self.url = construct_url(ip)
-        self.data = {}  # type: Dict[str, Any]
-        self.update()
-
-    def update(self) -> None:
-=======
-    def __init__(self, ip, loop, session):
-        """Initialize the connection to the printer."""
-        self.url = construct_url(ip)
-        self._loop = loop
-        self._session = session
-        self.data = None
-
-    async def update(self):
->>>>>>> 87da496e
-        """Retrieve the data from the printer."""
-        url = '{}{}'.format(self.url, ENDPOINT)
-
-        try:
-            async with async_timeout.timeout(5, loop=self._loop):
-                response = await self._session.get(url)
-            json_dict = demjson.decode(await response.text())
-        except (asyncio.TimeoutError, aiohttp.ClientError):
-            json_dict = {'status': {'status1': SyncThru.OFFLINE}}
-        except (KeyError, ValueError):
-            json_dict = {}
-        self.data = json_dict
-
-    @staticmethod
-    def device_status_simple(status: str) -> str:
-        """Convert the status1 field of the device status to a string."""
-        return {
-            '  Sleeping...   ': 'Sleeping',
-            ' Ready to Copy  ': 'Ready',
-            '   Warming Up   ': 'Warming up',
-            SyncThru.OFFLINE: 'Offline',
-        }.get(status, 'Unknown')
-
-    def is_online(self) -> bool:
-        """Return true if printer is online."""
-        return (self.device_status() != SyncThru.OFFLINE
-                and self.device_status() != 'Unknown')
-
-    def model(self):
-        """Return the model name of the printer."""
-        try:
-            return self.data.get('identity').get('model_name')
-        except (KeyError, AttributeError):
-            return self.device_status_simple('')
-
-    def location(self):
-        """Return the location of the printer."""
-        try:
-            return self.data.get('identity').get('location')
-        except (KeyError, AttributeError):
-            return self.device_status_simple('')
-
-    def serial_number(self):
-        """Return the serial number of the printer."""
-        try:
-            return self.data.get('identity').get('serial_num')
-        except (KeyError, AttributeError):
-            return self.device_status_simple('')
-
-    def hostname(self):
-        """Return the hostname of the printer."""
-        try:
-            return self.data.get('identity').get('host_name')
-        except (KeyError, AttributeError):
-            return self.device_status_simple('')
-
-    def device_status(self):
-        """Return the status of the device as string."""
-        try:
-            return self.device_status_simple(
-                self.data.get('status').get('status1'))
-        except (KeyError, AttributeError):
-            return self.device_status_simple('')
-
-    def capability(self) -> Dict[str, Any]:
-        """Return the capabilities of the printer."""
-        try:
-            return self.data.get('capability', {})
-        except (KeyError, AttributeError):
-            return {}
-
-<<<<<<< HEAD
-    def toner_status(self, filter_supported: bool = True) -> Dict[str, Any]:
-=======
-    def raw(self):
-        """Return all details of the printer."""
-        try:
-            return self.data
-        except (KeyError, AttributeError):
-            return {}
-
-    def toner_status(self, filter_supported=True):
->>>>>>> 87da496e
-        """Return the state of all toners cartridges."""
-        toner_status = {}
-        for color in self.COLOR_NAMES:
-            try:
-                toner_stat = self.data.get(
-                    '{}_{}'.format(SyncThru.TONER, color), {})
-                if filter_supported and toner_stat.get('opt', 0) == 0:
-                    continue
-                else:
-                    toner_status[color] = toner_stat
-            except (KeyError, AttributeError):
-                toner_status[color] = {}
-        return toner_status
-
-    def input_tray_status(self,
-                          filter_supported: bool = True) -> Dict[int, Any]:
-        """Return the state of all input trays."""
-        tray_status = {}
-        for i in range(1, 5):
-            try:
-                tray_stat = self.data.get('{}{}'.format(SyncThru.TRAY, i), {})
-                if filter_supported and tray_stat.get('opt', 0) == 0:
-                    continue
-                else:
-                    tray_status[i] = tray_stat
-            except (KeyError, AttributeError):
-                tray_status[i] = {}
-        return tray_status
-
-    def output_tray_status(self) -> Dict[int, Dict[str, str]]:
-        """Return the state of all output trays."""
-        tray_status = {}
-        try:
-            tray_stat = self.data.get('outputTray', [])
-            for i, stat in enumerate(tray_stat):
-                tray_status[i] = {
-                    'name': stat[0],
-                    'capacity': stat[1],
-                    'status': stat[2],
-                }
-        except (KeyError, AttributeError):
-            tray_status = {}
-        return tray_status
-
-    def drum_status(self, filter_supported: bool = True) -> Dict[str, Any]:
-        """Return the state of all drums."""
-        drum_status = {}
-        for color in self.COLOR_NAMES:
-            try:
-                drum_stat = self.data.get('{}_{}'.format(SyncThru.DRUM, color),
-                                          {})
-                if filter_supported and drum_stat.get('opt', 0) == 0:
-                    continue
-                else:
-                    drum_status[color] = drum_stat
-            except (KeyError, AttributeError):
-                drum_status[color] = {}
-        return drum_status
+"""Connect to a Samsung printer with SyncThru service."""
+
+import demjson
+
+import asyncio
+import aiohttp
+import async_timeout
+
+from typing import Any, Dict
+
+ENDPOINT = "/sws/app/information/home/home.json"
+
+
+def construct_url(ip_address: str) -> str:
+    """Construct the URL with a given IP address."""
+    if 'http://' not in ip_address and 'https://' not in ip_address:
+        ip_address = '{}{}'.format('http://', ip_address)
+    if ip_address[-1] == '/':
+        ip_address = ip_address[:-1]
+    return ip_address
+
+
+class SyncThru:
+    """Interface to communicate with the Samsung Printer with SyncThru."""
+    COLOR_NAMES = ['black', 'cyan', 'magenta', 'yellow']
+    TONER = 'toner'
+    DRUM = 'drum'
+    TRAY = 'tray'
+    OFFLINE = 'Offline'
+
+    def __init__(self, ip, loop, session) -> None:
+        """Initialize the connection to the printer."""
+        self.url = construct_url(ip)
+        self._loop = loop
+        self._session = session
+        self.data = {}  # type: Dict[str, Any]
+
+    async def update(self) -> None:
+        """Retrieve the data from the printer."""
+        url = '{}{}'.format(self.url, ENDPOINT)
+
+        try:
+            async with async_timeout.timeout(5, loop=self._loop):
+                response = await self._session.get(url)
+            json_dict = demjson.decode(await response.text())
+        except (asyncio.TimeoutError, aiohttp.ClientError):
+            json_dict = {'status': {'status1': SyncThru.OFFLINE}}
+        except (KeyError, ValueError):
+            json_dict = {}
+        self.data = json_dict
+
+    @staticmethod
+    def device_status_simple(status: str) -> str:
+        """Convert the status1 field of the device status to a string."""
+        return {
+            '  Sleeping...   ': 'Sleeping',
+            ' Ready to Copy  ': 'Ready',
+            '   Warming Up   ': 'Warming up',
+            SyncThru.OFFLINE: 'Offline',
+        }.get(status, 'Unknown')
+
+    def is_online(self) -> bool:
+        """Return true if printer is online."""
+        return (self.device_status() != SyncThru.OFFLINE
+                and self.device_status() != 'Unknown')
+
+    def model(self):
+        """Return the model name of the printer."""
+        try:
+            return self.data.get('identity').get('model_name')
+        except (KeyError, AttributeError):
+            return self.device_status_simple('')
+
+    def location(self):
+        """Return the location of the printer."""
+        try:
+            return self.data.get('identity').get('location')
+        except (KeyError, AttributeError):
+            return self.device_status_simple('')
+
+    def serial_number(self):
+        """Return the serial number of the printer."""
+        try:
+            return self.data.get('identity').get('serial_num')
+        except (KeyError, AttributeError):
+            return self.device_status_simple('')
+
+    def hostname(self):
+        """Return the hostname of the printer."""
+        try:
+            return self.data.get('identity').get('host_name')
+        except (KeyError, AttributeError):
+            return self.device_status_simple('')
+
+    def device_status(self):
+        """Return the status of the device as string."""
+        try:
+            return self.device_status_simple(
+                self.data.get('status').get('status1'))
+        except (KeyError, AttributeError):
+            return self.device_status_simple('')
+
+    def capability(self) -> Dict[str, Any]:
+        """Return the capabilities of the printer."""
+        try:
+            return self.data.get('capability', {})
+        except (KeyError, AttributeError):
+            return {}
+
+    def raw(self):
+        """Return all details of the printer."""
+        try:
+            return self.data
+        except (KeyError, AttributeError):
+            return {}
+
+    def toner_status(self, filter_supported: bool = True) -> Dict[str, Any]:
+        """Return the state of all toners cartridges."""
+        toner_status = {}
+        for color in self.COLOR_NAMES:
+            try:
+                toner_stat = self.data.get(
+                    '{}_{}'.format(SyncThru.TONER, color), {})
+                if filter_supported and toner_stat.get('opt', 0) == 0:
+                    continue
+                else:
+                    toner_status[color] = toner_stat
+            except (KeyError, AttributeError):
+                toner_status[color] = {}
+        return toner_status
+
+    def input_tray_status(self,
+                          filter_supported: bool = True) -> Dict[int, Any]:
+        """Return the state of all input trays."""
+        tray_status = {}
+        for i in range(1, 5):
+            try:
+                tray_stat = self.data.get('{}{}'.format(SyncThru.TRAY, i), {})
+                if filter_supported and tray_stat.get('opt', 0) == 0:
+                    continue
+                else:
+                    tray_status[i] = tray_stat
+            except (KeyError, AttributeError):
+                tray_status[i] = {}
+        return tray_status
+
+    def output_tray_status(self) -> Dict[int, Dict[str, str]]:
+        """Return the state of all output trays."""
+        tray_status = {}
+        try:
+            tray_stat = self.data.get('outputTray', [])
+            for i, stat in enumerate(tray_stat):
+                tray_status[i] = {
+                    'name': stat[0],
+                    'capacity': stat[1],
+                    'status': stat[2],
+                }
+        except (KeyError, AttributeError):
+            tray_status = {}
+        return tray_status
+
+    def drum_status(self, filter_supported: bool = True) -> Dict[str, Any]:
+        """Return the state of all drums."""
+        drum_status = {}
+        for color in self.COLOR_NAMES:
+            try:
+                drum_stat = self.data.get('{}_{}'.format(SyncThru.DRUM, color),
+                                          {})
+                if filter_supported and drum_stat.get('opt', 0) == 0:
+                    continue
+                else:
+                    drum_status[color] = drum_stat
+            except (KeyError, AttributeError):
+                drum_status[color] = {}
+        return drum_status