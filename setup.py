#!/usr/bin/env python
# coding=utf-8
from setuptools import setup, find_packages

from codecs import open
from os import path

here = path.abspath(path.dirname(__file__))

with open(path.join(here, 'README.md'), encoding='utf-8') as f:
    long_description = f.read()

short_description = '{}'.format(
    'Automated JSON API based communication with Samsung SyncThru Web Service')

setup(name='PySyncThru',
      version='0.3.1',
      description=short_description,
      author='Niels Mündler',
      author_email='n.muendler@web.de',
      url='https://github.com/nielstron/pysyncthru/',
      py_modules=['pysyncthru'],
      packages=find_packages(),
      install_requires=[
          'demjson',
<<<<<<< HEAD
          'aiohttp',
          'async_timeout',
        ],
      long_description = long_description,
=======
          'requests',
      ],
      long_description=long_description,
>>>>>>> 0d7bc072
      license='MIT',
      classifiers=[
          'Development Status :: 3 - Alpha',
          'Intended Audience :: Developers',
          'Topic :: Software Development :: Object Brokering',
          'License :: OSI Approved :: MIT License',
          'Programming Language :: Python :: 3.6',
      ],
      keywords='python syncthru json api samsung printer',
      python_requires='>=3',
      )
<|MERGE_RESOLUTION|>--- conflicted
+++ resolved
@@ -1,46 +1,40 @@
-#!/usr/bin/env python
-# coding=utf-8
-from setuptools import setup, find_packages
-
-from codecs import open
-from os import path
-
-here = path.abspath(path.dirname(__file__))
-
-with open(path.join(here, 'README.md'), encoding='utf-8') as f:
-    long_description = f.read()
-
-short_description = '{}'.format(
-    'Automated JSON API based communication with Samsung SyncThru Web Service')
-
-setup(name='PySyncThru',
-      version='0.3.1',
-      description=short_description,
-      author='Niels Mündler',
-      author_email='n.muendler@web.de',
-      url='https://github.com/nielstron/pysyncthru/',
-      py_modules=['pysyncthru'],
-      packages=find_packages(),
-      install_requires=[
-          'demjson',
-<<<<<<< HEAD
-          'aiohttp',
-          'async_timeout',
-        ],
-      long_description = long_description,
-=======
-          'requests',
-      ],
-      long_description=long_description,
->>>>>>> 0d7bc072
-      license='MIT',
-      classifiers=[
-          'Development Status :: 3 - Alpha',
-          'Intended Audience :: Developers',
-          'Topic :: Software Development :: Object Brokering',
-          'License :: OSI Approved :: MIT License',
-          'Programming Language :: Python :: 3.6',
-      ],
-      keywords='python syncthru json api samsung printer',
-      python_requires='>=3',
-      )
+#!/usr/bin/env python
+# coding=utf-8
+from setuptools import setup, find_packages
+
+from codecs import open
+from os import path
+
+here = path.abspath(path.dirname(__file__))
+
+with open(path.join(here, 'README.md'), encoding='utf-8') as f:
+    long_description = f.read()
+
+short_description = '{}'.format(
+    'Automated JSON API based communication with Samsung SyncThru Web Service')
+
+setup(name='PySyncThru',
+      version='0.3.1',
+      description=short_description,
+      author='Niels Mündler',
+      author_email='n.muendler@web.de',
+      url='https://github.com/nielstron/pysyncthru/',
+      py_modules=['pysyncthru'],
+      packages=find_packages(),
+      install_requires=[
+          'demjson',
+          'aiohttp',
+          'async_timeout',
+        ],
+      long_description=long_description,
+      license='MIT',
+      classifiers=[
+          'Development Status :: 3 - Alpha',
+          'Intended Audience :: Developers',
+          'Topic :: Software Development :: Object Brokering',
+          'License :: OSI Approved :: MIT License',
+          'Programming Language :: Python :: 3.6',
+      ],
+      keywords='python syncthru json api samsung printer',
+      python_requires='>=3',
+      )